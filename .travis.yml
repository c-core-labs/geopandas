--- conflicted
+++ resolved
@@ -33,11 +33,8 @@
   - source activate test
   - if [ "$DEV" ]; then pip install git+https://github.com/pydata/pandas.git; fi
   - if [ "$DEV" ]; then pip install git+https://github.com/matplotlib/matplotlib.git; fi
-<<<<<<< HEAD
   - if [ "$PYGEOS" ]; then pip install git+https://github.com/pygeos/pygeos.git; fi
-=======
   - if [ "$DEV" ]; then pip install git+https://github.com/Toblerity/Shapely.git; fi
->>>>>>> 0da3a7d4
   - if [ "$STYLE" ]; then pip install black flake8; fi
   - pip install -e .
   - conda list
